# Changelog

All notable changes to this project will be documented in this file.

## [Unreleased]

### Added
<<<<<<< HEAD
- **Remote MCP Server Support for Kubernetes Environments**
  - Added comprehensive support for remote MCP servers alongside existing local command execution
  - **Enhanced CRD Schema**: Updated `MCPServerSpec` to support both local and remote configurations
    - Local config: `autoStart`, `command`, `env` now nested under `spec.local`
    - Remote config: new `spec.remote` with `endpoint`, `transport`, `timeout` fields
    - Added mutual exclusion validation and required field validation using kubebuilder annotations
    - Support for HTTP/HTTPS, SSE (Server-Sent Events), and WebSocket transport protocols
  - **Updated API Layer**: Extended internal API types to support new schema
    - Added `MCPServerLocalConfig` and `MCPServerRemoteConfig` types
    - Changed type constants from `localCommand` to `local` and added `remote`
    - Enhanced request/response types with backward compatibility for legacy fields
  - **Enhanced Service Layer**: Updated MCPServer service to handle both local and remote types
    - Local servers: continue using existing `StdioClient` for process management
    - Remote servers: integrated `SSEClient` for remote HTTP/SSE connections
    - Added comprehensive transport validation and error handling
  - **New CLI Commands**: Added subcommands for creating local and remote MCPServers
    - `muster create mcpserver local <name> [--options]` for local MCP servers
    - `muster create mcpserver remote <name> [--options]` for remote MCP servers
    - Updated help text and argument parsing for nested configurations
  - **Updated Examples**: Enhanced example files to demonstrate both local and remote configurations
  - **Kubernetes Deployment Ready**: Enables deployment patterns where Muster aggregator runs in cluster and connects to MCP servers deployed as separate Kubernetes services
  - Maintained full backward compatibility with existing local command configurations
=======
- **Systemd Socket Activation Support**
  - Added `muster.socket` unit file for socket-activated systemd deployment
  - Modified `muster.service` to use socket activation on localhost:8090
  - Updated `scripts/setup-systemd.sh` and `scripts/dev-restart.sh` to handle socket activation
  - Make use of new dependency `github.com/coreos/go-systemd` to handle socket activation
>>>>>>> 0af8a9d9
- **Service Health Monitoring**
  - Added health checks for MCP servers using the `tools/list` JSON-RPC method
  - Added health checks for port forwards by testing TCP connectivity
  - Health checks run every 30 seconds for all running services
  - Health status is reported through the StateStore and displayed in the TUI
  - Created `ServiceHealthChecker` interface for extensible health checking
- **Improved State Reconciliation**
  - Implemented proper `ReconcileState()` method that syncs TUI state with StateStore
  - Updates service statuses, ports, PIDs, and error states from centralized store
  - Synchronizes cluster health information from K8sStateManager
  - Ensures UI consistency after startup and state changes
- **K8s Connections as Services**
  - Kubernetes connections are now modeled as services in the dependency graph
  - K8s connection health monitoring is now handled by dedicated K8s connection services
  - Unified service management architecture - all services (K8s, port forwards, MCPs) follow the same lifecycle
  - K8s connections can be stopped/restarted like other services with proper cascade handling
- Cascading stop functionality: stopping a service automatically stops all dependent services
- K8s connection health monitoring with automatic service lifecycle management
- Port forwards now depend on their kubernetes context being authenticated and healthy
- The kubernetes MCP server depends on the management cluster connection
- When k8s connections become unhealthy, dependent services are automatically stopped
- Manual stop (x key) now uses cascading stop to cleanly shut down dependent services
- New `StartServicesDependingOn` method in ServiceManager to restart services when dependencies recover
- New `orchestrator` package that manages application state and service lifecycle for both TUI and non-TUI modes
- New `HealthStatusUpdate` and `ReportHealth` for proper health status reporting
- Health-aware startup: Services now wait for their K8s dependencies to be healthy before starting
- Add comprehensive dependency management system for services
  - Services now track why they were stopped (manual vs dependency cascade)
  - Automatically restart services when their dependencies recover
  - Ensure correct startup order based on dependency graph
  - Prevent manually stopped services from auto-restarting
- **Phase 1 of Issue #45: Message Handling Architecture Improvements**
  - Added correlation ID support to `ManagedServiceUpdate` for tracing related messages and cascading effects
  - Implemented configurable buffer strategies for TUI message channels:
    - `BufferActionDrop`: Drop messages when buffer is full
    - `BufferActionBlock`: Block until space is available
    - `BufferActionEvictOldest`: Remove oldest message to make room for new ones
  - Added priority-based buffer strategies to handle different message types differently
  - Introduced `BufferedChannel` with metrics tracking (messages sent, dropped, blocked, evicted)
  - Enhanced orchestrator with correlation tracking for health checks and cascading operations
  - Updated service manager to use new correlation ID system for better debugging
  - Added comprehensive test coverage for buffer strategies and correlation tracking
- **Phase 2 of Issue #45: State Consolidation**
  - Implemented centralized `StateStore` as single source of truth for all service states
  - Added `ServiceStateSnapshot` for complete state information with correlation tracking
  - Introduced state change subscriptions with `StateSubscription` for reactive updates
  - Enhanced `ServiceReporter` interface with `GetStateStore()` method for direct state access
  - Updated `TUIReporter` and `ConsoleReporter` to use centralized state management
  - Migrated `ServiceManager` from local state tracking to centralized `StateStore`
  - Added comprehensive metrics tracking for state changes and subscription performance
  - Implemented state change event system with old/new state tracking
  - Added support for filtering services by type and state
  - Maintained full backwards compatibility while eliminating state duplication
- **Phase 3 of Issue #45: Structured Event System**
  - Implemented comprehensive event hierarchy with semantic event types:
    - `ServiceStateEvent` for service lifecycle changes with old/new state tracking
    - `HealthEvent` for cluster health status updates
    - `DependencyEvent` for cascade start/stop operations
    - `UserActionEvent` for user-initiated actions
    - `SystemEvent` for system-level operations
  - Added `EventBus` interface with publish/subscribe functionality
  - Implemented flexible event filtering system with composable filters:
    - Filter by event type, source, severity, correlation ID
    - Combine filters with AND/OR logic for complex subscriptions
  - Created `EventBusAdapter` for backwards compatibility with existing `ServiceReporter` interface
  - Added comprehensive event metrics tracking (published, delivered, dropped events)
  - Implemented both handler-based and channel-based event subscriptions
  - Added event severity levels (trace, debug, info, warn, error, fatal) for better categorization
  - Enhanced correlation tracking with event metadata support
  - Provided thread-safe concurrent event publishing and subscription management
  - Added extensive test coverage for all event types and bus functionality
- **Phase 4 of Issue #45: Testing and Polish**
  - Added comprehensive integration tests covering end-to-end event flows
  - Implemented performance monitoring utilities with `PerformanceMonitor` and metrics tracking
  - Created event batching system with `EventBatchProcessor` for high-volume scenarios
  - Built `OptimizedEventBus` with configurable performance optimizations
  - Added object pooling system with `EventPoolManager` to reduce GC pressure
  - Implemented extensive error recovery testing including panic handling
  - Added memory usage monitoring and subscription cleanup verification
  - Created comprehensive documentation covering architecture, usage, and best practices
  - Fixed race conditions in event bus concurrent access patterns
  - Enhanced thread safety across all components with proper synchronization
  - Provided migration guides and troubleshooting documentation
  - Achieved high test coverage with robust integration and unit tests
- **Improved Dependency Management for Service Restarts**
  - When restarting a service, its dependencies are now automatically restarted if they're not active
  - This ensures services always have their requirements satisfied (e.g., restarting Grafana MCP will also restart its port forward if needed)
  - Dependencies are restarted regardless of their stop reason to guarantee service requirements
  - Clear manual stop reason when restarting a service to allow proper dependency management
- **Implemented Issue #46: Improved State Management Between TUI and Orchestrator**
  - **Phase 1: Unified State Management**
    - Added helper methods to TUI Model to use StateStore as single source of truth
    - Implemented state reconciliation on TUI startup to ensure consistency
    - Updated TUI controller to use StateStore instead of directly updating model maps
    - Eliminated state duplication between TUI Model and StateStore
  - **Phase 2: Message Sequencing**
    - Added sequence numbers to `ManagedServiceUpdate` for proper message ordering
    - Implemented `MessageBuffer` for handling out-of-order messages
    - Added global sequence counter with atomic operations for thread safety
  - **Phase 3: Enhanced Correlation Tracking**
    - Added `CascadeInfo` type for tracking cascade relationships between services
    - Added `StateTransition` type for tracking state changes with full context
    - Enhanced StateStore to record state transitions and cascade operations automatically
    - Updated orchestrator to record cascade operations for better observability
  - **Phase 4: Improved Error Handling**
    - Added retry logic for critical updates that are dropped due to buffer overflow
    - Implemented `BackpressureNotificationMsg` for user notifications about dropped messages
    - Added configurable retry attempts with exponential backoff
    - Enhanced TUIReporter with retry queue processing and user feedback
- **Comprehensive Documentation Suite**
  - Added [Architecture Overview](docs/architecture.md) documenting system design, components, and principles
  - Created [Quick Start Guide](docs/quickstart.md) for new users to get up and running quickly
  - Added [Troubleshooting Guide](docs/troubleshooting.md) with common issues and solutions
  - Enhanced development documentation with recent architectural improvements
  - Documented dependency management, state management, and message flow in detail

### Changed
- **Service Manager Refactoring**
  - ServiceManager now accepts an optional KubeManager parameter for K8s connection services
  - Added support for K8s connection services in the service lifecycle management
  - Improved service stop handling to report "Stopping" state before closing channels
- **Orchestrator Improvements**
  - Removed old health monitoring methods in favor of K8s connection services
  - Updated dependency graph to use service labels for K8s connections (e.g., "k8s-mc-mymc" instead of "k8s:context-name")
  - Improved service restart logic to properly handle dependencies
- Dependency graph now includes K8sConnection nodes as fundamental dependencies
- Service manager's StopServiceWithDependents method handles cascading stops
- Health check failures trigger automatic cleanup of dependent services
- Non-TUI mode now uses the orchestrator for health monitoring and dependency management
- TUI mode no longer performs its own health checks - the orchestrator handles all health monitoring and the TUI only displays results
- Proper separation of concerns: orchestrator manages health checks and service lifecycle, TUI only displays status
- Orchestrator now performs initial health check before starting services
- Refactored TUI message handling system
  - Introduced specialized controller/dispatcher for better separation of concerns
  - Controllers now focus on single responsibilities
  - Better error handling and logging throughout the message flow
- Improved startup behavior - the UI now shows loading state until all clusters are fully loaded
- Port forwards no longer start before K8s health checks pass - orchestrator now checks K8s health before starting dependent services
- `ManagedServiceUpdate` now includes `CorrelationID`, `CausedBy`, and `ParentID` fields for tracing
- `TUIReporter` now uses configurable buffered channels instead of simple channels
- Service state updates now include correlation information in logs
- Orchestrator operations (stop/restart) now generate and track correlation IDs
- Removed unused `DependsOnServices` field from `MCPServerDefinition` - MCP servers never depend on other MCP servers
- Enhanced `RestartService` to use the new `startServiceWithDependencies` method for dependency-aware restarts
- Updated `handleServiceStateUpdate` to properly restart services with their dependencies
- **Improved Service Monitoring**
  - Fixed `monitorAndStartServices` to respect `StopReasonDependency` - services stopped due to dependency failure won't be restarted until their dependencies are restored
  - Added automatic restart of dependent services when a dependency becomes healthy again
  - Added 1-second delay before restarting services to ensure ports are properly released

### Fixed
- **Port Forwarding State Issue**
  - Fixed issue where port forwarding services would get stuck in "Stopping" state
  - ServiceManager now properly reports the "Stopping" state before closing the stop channel
  - Port forwarding processes correctly transition to "Stopped" state
- **Code Cleanup**
  - Removed commented-out `mcpServerProcess` struct that was marked for deletion
  - Removed duplicate `updatePortForwardFromSnapshot` and `updateMcpServerFromSnapshot` methods
  - Cleaned up unused code and improved code organization
- **Dependency-Related Fixes**
  - Fixed issue where MCP servers would restart even when their port forward dependencies were stopped
  - Services with `StopReasonDependency` now properly wait for their dependencies to be restored
  - When a service becomes healthy, its dependent services that were stopped due to dependency failure are automatically restarted
  - Fixed "address already in use" errors by adding proper restart delay
- **Fixed spurious error logs when stopping MCP servers**
  - Suppressed expected "file already closed" errors that occurred when stopping MCP server processes
  - Added proper error handling for both stdout and stderr pipe closures during shutdown
  - These were harmless errors but created unnecessary noise in the logs
- **Fixed cascade stops not triggering when K8s connections fail**
  - When a K8s connection transitions to Failed state (e.g., due to network issues), all dependent services (port forwards and MCP servers) are now properly stopped
  - This prevents orphaned services from continuing to run when their underlying K8s connection is no longer healthy
  - Services will automatically restart when the K8s connection recovers

### Documentation
- Added comprehensive documentation about dependency graph implementation
- Enhanced dependency management documentation with detailed examples
- Added explanation of dependency rules and startup/restart behavior
- Documented the relationship between stop reasons and automatic recovery
- Created comprehensive architecture documentation covering all major components
- Added troubleshooting guide with detailed debugging techniques
- Created quick start guide for new users
- Updated development guide with recent architectural improvements
- Documented the entire dependency management system with visual diagrams
- **Updated outdated documentation sections**
  - Removed obsolete "Package Design for Shared Core Logic" section from development.md
  - Updated development.md to reference the unified service architecture
  - Fixed test examples in development.md to match current implementation
  - Updated README.md prerequisites to remove mcp-proxy requirement
  - Clarified non-TUI mode behavior in README.md
  - Rewritten MCP Integration Notes in README.md to reflect YAML configuration system

### Technical Details
- New helper functions: `NewManagedServiceUpdate()`, `WithCause()`, `WithError()`, `WithServiceData()`
- New types: `BufferStrategy`, `BufferedChannel`, `ChannelMetrics`, `ChannelStats`
- Backwards compatibility maintained for existing interfaces
- All existing tests updated and new comprehensive test suite added

## [Previous]

### Added
- Enhanced MCP server configuration and management capabilities

### Changed
- MCP server configuration now only supports `localCommand` type for simplicity and reliability

### Technical Details
- Streamlined MCP server architecture by removing container support
- Simplified MCP server lifecycle management 

## [0.6.0] - 2025-01-15<|MERGE_RESOLUTION|>--- conflicted
+++ resolved
@@ -5,7 +5,6 @@
 ## [Unreleased]
 
 ### Added
-<<<<<<< HEAD
 - **Remote MCP Server Support for Kubernetes Environments**
   - Added comprehensive support for remote MCP servers alongside existing local command execution
   - **Enhanced CRD Schema**: Updated `MCPServerSpec` to support both local and remote configurations
@@ -28,13 +27,11 @@
   - **Updated Examples**: Enhanced example files to demonstrate both local and remote configurations
   - **Kubernetes Deployment Ready**: Enables deployment patterns where Muster aggregator runs in cluster and connects to MCP servers deployed as separate Kubernetes services
   - Maintained full backward compatibility with existing local command configurations
-=======
 - **Systemd Socket Activation Support**
   - Added `muster.socket` unit file for socket-activated systemd deployment
   - Modified `muster.service` to use socket activation on localhost:8090
   - Updated `scripts/setup-systemd.sh` and `scripts/dev-restart.sh` to handle socket activation
   - Make use of new dependency `github.com/coreos/go-systemd` to handle socket activation
->>>>>>> 0af8a9d9
 - **Service Health Monitoring**
   - Added health checks for MCP servers using the `tools/list` JSON-RPC method
   - Added health checks for port forwards by testing TCP connectivity
