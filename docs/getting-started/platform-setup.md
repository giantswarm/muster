--- conflicted
+++ resolved
@@ -55,15 +55,9 @@
 
 ## Step 2: Configure Infrastructure Tools (5 minutes)
 
-<<<<<<< HEAD
-### Create Your First MCP Server
-
-Create a simple filesystem MCP server:
-=======
 ### Add an MCP Server
 
 Create an MCP server configuration file:
->>>>>>> 099453b4
 
 ```yaml
 # filesystem-server.yaml
@@ -82,28 +76,9 @@
     DEBUG: "1"
 ```
 
-<<<<<<< HEAD
-Apply the configuration:
-
-```bash
-kubectl apply -f filesystem-server.yaml
-```
-
-Verify the server is running:
-
-```bash
-muster mcpserver list
-muster mcpserver get filesystem-tools
-```
-
-### Create a Streamable HTTP MCP Server
-
-Connect to an external MCP server over HTTP:
-=======
 ### For Real Kubernetes Integration
 
 If you have `mcp-kubernetes` installed:
->>>>>>> 099453b4
 
 ```yaml
 # streamable-http-server.yaml
