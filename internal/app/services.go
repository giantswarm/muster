--- conflicted
+++ resolved
@@ -136,13 +136,10 @@
 		namespace = "default"
 	}
 
-<<<<<<< HEAD
-=======
 	// Register event manager adapter using the unified client
 	eventAdapter := events.NewAdapter(musterClient)
 	eventAdapter.Register()
 
->>>>>>> 50dcb310
 	// Initialize and register ServiceClass adapter using the muster client
 	serviceClassAdapter := serviceclass.NewAdapterWithClient(musterClient, namespace)
 	serviceClassAdapter.Register()
@@ -267,7 +264,6 @@
 	// Create client config with the filesystem path
 	clientConfig := &client.MusterClientConfig{
 		FilesystemPath:      configPath,
-<<<<<<< HEAD
 		Namespace:           "default", // Will be overridden by config loading
 		ForceFilesystemMode: false,     // Let the client choose the best mode
 		Debug:               debug,
@@ -298,8 +294,6 @@
 	// Create client config with the filesystem path
 	clientConfig := &client.MusterClientConfig{
 		FilesystemPath:      configPath,
-=======
->>>>>>> 50dcb310
 		Namespace:           namespace,
 		ForceFilesystemMode: false, // Let the client choose the best mode
 		Debug:               debug,
