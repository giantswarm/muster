--- conflicted
+++ resolved
@@ -130,17 +130,15 @@
 	configAdapter := NewConfigAdapter(cfg.MusterConfig, "") // Empty path means auto-detect
 	configAdapter.Register()
 
-<<<<<<< HEAD
 	// Get namespace from config, defaulting to "default" if not specified
 	namespace := cfg.MusterConfig.Namespace
 	if namespace == "" {
 		namespace = "default"
 	}
-=======
+
 	// Register event manager adapter using the unified client
 	eventAdapter := events.NewAdapter(musterClient)
 	eventAdapter.Register()
->>>>>>> 1eb51a10
 
 	// Initialize and register ServiceClass adapter using the muster client
 	serviceClassAdapter := serviceclass.NewAdapterWithClient(musterClient, namespace)
