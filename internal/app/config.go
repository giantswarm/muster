--- conflicted
+++ resolved
@@ -19,17 +19,7 @@
 //   - ConfigPath: Optional custom configuration directory path
 //   - MusterConfig: Loaded muster configuration (populated during bootstrap)
 type Config struct {
-<<<<<<< HEAD
-	// NoTUI controls the user interface mode.
-	// true = CLI mode (non-interactive, suitable for automation)
-	// false = TUI mode (interactive terminal interface)
-	NoTUI bool
-
-	// Debug enables debug-level logging and additional diagnostic information.
-	// When enabled, provides verbose output for troubleshooting and development.
-=======
 	// Debug settings
->>>>>>> fb681755
 	Debug bool
 
 	// Yolo enables "you only live once" mode with relaxed safety checks.
@@ -47,7 +37,7 @@
 	MusterConfig *config.MusterConfig
 }
 
-<<<<<<< HEAD
+
 // NewConfig creates a new application configuration with the specified settings.
 // This is the primary constructor for application configuration, taking all
 // essential runtime parameters needed for application bootstrap and execution.
@@ -67,11 +57,7 @@
 //
 //	// CLI mode with custom configuration path
 //	cfg := app.NewConfig(true, false, false, "/opt/muster/config")
-func NewConfig(noTUI, debug, yolo bool, configPath string) *Config {
-=======
-// NewConfig creates a new application configuration
 func NewConfig(debug, yolo bool, configPath string) *Config {
->>>>>>> fb681755
 	return &Config{
 		Debug:      debug,
 		Yolo:       yolo,
