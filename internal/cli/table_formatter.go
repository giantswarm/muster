package cli

import (
	"fmt"
	"os"
	"sort"
	"strings"

	"github.com/jedib0t/go-pretty/v6/table"
	"github.com/jedib0t/go-pretty/v6/text"
)

// TableFormatter handles table creation and optimization for muster CLI output.
// It provides intelligent formatting for different types of data structures,
// automatically optimizing column layouts and applying consistent styling.
// The formatter can handle both simple arrays and complex nested objects,
// adapting the display format to provide the best user experience.
type TableFormatter struct {
	// options contains formatting preferences and execution settings
	options ExecutorOptions
	// builder provides cell-level formatting and styling utilities
	builder *TableBuilder
}

// NewTableFormatter creates a new table formatter with the specified options.
// The formatter uses the provided options to determine output behavior,
// including format selection and verbosity settings.
//
// Args:
//   - options: Configuration options for formatting behavior
//
// Returns:
//   - *TableFormatter: Configured table formatter ready for use
func NewTableFormatter(options ExecutorOptions) *TableFormatter {
	return &TableFormatter{
		options: options,
		builder: NewTableBuilder(),
	}
}

// FormatData formats data according to its type and structure.
// It intelligently handles different data types including objects, arrays,
// and simple values, applying the most appropriate formatting strategy
// for optimal readability and information density.
//
// Args:
//   - data: The data to format (can be object, array, or simple value)
//
// Returns:
//   - error: Formatting error, if any
func (f *TableFormatter) FormatData(data interface{}) error {
	switch d := data.(type) {
	case map[string]interface{}:
		return f.formatTableFromObject(d)
	case []interface{}:
		return f.formatTableFromArray(d)
	default:
		// Simple value, just print it
		fmt.Printf("%v\n", data)
		return nil
	}
}

// formatTableFromObject handles object data that might contain arrays.
// It looks for common wrapper patterns and extracts array data for table
// display, or formats the object as key-value pairs if no arrays are found.
//
// Args:
//   - data: Object data to format
//
// Returns:
//   - error: Formatting error, if any
func (f *TableFormatter) formatTableFromObject(data map[string]interface{}) error {
	// Check for common wrapper patterns like {"services": [...], "total": N}
	arrayKey := f.findArrayKey(data)
	if arrayKey != "" {
		if arr, ok := data[arrayKey].([]interface{}); ok {
			// Just format the array - the summary will be handled by formatTableFromArray
			return f.formatTableFromArray(arr)
		}
	}

	// No array found, format as key-value pairs
	return f.formatKeyValueTable(data)
}

// findArrayKey looks for common array keys in wrapped objects.
// Many muster API responses wrap arrays in objects with predictable key names.
// This function identifies those patterns to extract the relevant data.
//
// Args:
//   - data: Object data to search for array keys
//
// Returns:
//   - string: The key name containing array data, or empty string if none found
func (f *TableFormatter) findArrayKey(data map[string]interface{}) string {
	arrayKeys := []string{"services", "serviceClasses", "mcpServers", "workflows", "executions", "capabilities", "items", "results"}

	for _, key := range arrayKeys {
		if value, exists := data[key]; exists {
			if _, isArray := value.([]interface{}); isArray {
				return key
			}
		}
	}
	return ""
}

// formatTableFromArray creates a professional table from an array of objects.
// It automatically optimizes column selection, applies consistent formatting,
// sorts data for better readability, and adds summary information with
// appropriate icons and styling.
//
// Args:
//   - data: Array of objects to display as a table
//
// Returns:
//   - error: Formatting error, if any
func (f *TableFormatter) formatTableFromArray(data []interface{}) error {
	if len(data) == 0 {
		fmt.Printf("%s %s\n",
			text.Colors{text.FgHiYellow, text.Bold}.Sprint("📋"),
			text.Colors{text.FgHiYellow, text.Bold}.Sprint("No items found"))
		return nil
	}

	// Get the first object to determine columns
	firstObj, ok := data[0].(map[string]interface{})
	if !ok {
		// Array of simple values
		return f.formatSimpleList(data)
	}

	// Determine table type and optimize columns
	columns := f.optimizeColumns(data)
	resourceType := f.detectResourceType(firstObj)

	// Create professional table
	t := table.NewWriter()
	t.SetOutputMirror(os.Stdout)
	t.SetStyle(table.StyleRounded)

	// Set headers with colors and icons
	headers := make([]interface{}, len(columns))
	for i, col := range columns {
		headers[i] = text.Colors{text.FgHiBlue, text.Bold}.Sprint(strings.ToUpper(col))
	}
	t.AppendHeader(headers)

	// Add rows with enhanced formatting - sort by name field if present
	sortedData := f.builder.SortDataByName(data, columns)
	for _, item := range sortedData {
		if itemMap, ok := item.(map[string]interface{}); ok {
			row := make([]interface{}, len(columns))
			for i, col := range columns {
				row[i] = f.builder.FormatCellValue(col, itemMap[col])
			}
			t.AppendRow(row)
		}
	}

	t.Render()

	// Add summary line with icon based on resource type
	icon := f.builder.GetResourceIcon(resourceType)
	resourceName := f.builder.Pluralize(resourceType)
	fmt.Printf("\n%s %s %s %s\n",
		icon,
		text.FgHiBlue.Sprint("Total:"),
		text.Bold.Sprint(len(data)),
		text.FgHiBlue.Sprint(resourceName))

	return nil
}

// optimizeColumns determines the best columns to show based on the data type.
// It analyzes the data structure and selects the most relevant columns for
// display, prioritizing key fields and limiting the total number of columns
// to prevent layout issues. Different resource types get specialized column
// selection logic.
//
// Args:
//   - objects: Objects used to determine available columns
//
// Returns:
//   - []string: Optimized list of column names for table display
func (f *TableFormatter) optimizeColumns(objects []interface{}) []string {
	// Extract all available keys
	var allKeys []string
	for _, obj := range objects {
		castObj, ok := obj.(map[string]interface{})
		if !ok {
			continue
		}
		for key := range castObj {
			allKeys = append(allKeys, key)
		}
	}
	sort.Strings(allKeys)

	sample := objects[0].(map[string]interface{})

	// Always prioritize name/ID fields first
	nameFields := []string{"name", "label", "id", "workflow"}
	var columns []string

	// Add the primary identifier first (Name/ID/Label)
	for _, nameField := range nameFields {
		if f.keyExists(sample, nameField) {
			columns = append(columns, nameField)
			break // Only add one primary identifier
		}
	}

	// Define priority columns for different resource types (excluding name fields already added)
	priorityColumns := map[string][]string{
		"services":       {"health", "state", "service_type", "metadata"},
		"serviceClasses": {"available", "serviceType", "description", "requiredTools"},
		"mcpServers":     {"type", "description", "autoStart"},
		"workflows":      {"status", "description", "steps"},
		"executions":     {"workflow_name", "status", "started_at", "duration_ms"},
		"event":          {"timestamp", "type", "resource_type", "resource_name", "reason", "message"},
		"generic":        {"status", "type", "description", "available"},
	}

	// Detect resource type and use optimized columns
	resourceType := f.detectResourceType(sample)
	if priorities, exists := priorityColumns[resourceType]; exists {
		// Add priority columns that exist (and haven't been added yet)
		for _, col := range priorities {
			if f.keyExists(sample, col) && !f.containsString(columns, col) {
				columns = append(columns, col)
			}
		}
	}

	// For complex resource types, limit columns to prevent wrapping
<<<<<<< HEAD
	var maxColumns int
	switch resourceType {
	case "serviceClasses":
		maxColumns = 5 // More conservative for wider data
	case "mcpServers":
		maxColumns = 4 // Exactly the columns we want: name, type, description, autoStart
	default:
		maxColumns = 6
=======
	maxColumns := 6
	if resourceType == "serviceClasses" || resourceType == "mcpServers" || resourceType == "event" {
		maxColumns = 6 // Allow more columns for events
>>>>>>> 1eb51a10
	}

	// Add remaining columns alphabetically if we have space
	if len(columns) < maxColumns {
		remaining := f.getRemainingKeys(allKeys, columns)

		// Filter out unwanted columns for MCP servers
		if resourceType == "mcpServers" {
			filteredRemaining := []string{}
			unwantedColumns := []string{"args", "command", "url", "env", "headers", "timeout", "toolPrefix", "error"}
			for _, key := range remaining {
				isUnwanted := false
				for _, unwanted := range unwantedColumns {
					if strings.ToLower(key) == strings.ToLower(unwanted) {
						isUnwanted = true
						break
					}
				}
				if !isUnwanted {
					filteredRemaining = append(filteredRemaining, key)
				}
			}
			remaining = filteredRemaining
		}

		spaceLeft := maxColumns - len(columns)
		if spaceLeft > 0 && len(remaining) > 0 {
			addCount := f.min(spaceLeft, len(remaining))
			columns = append(columns, remaining[:addCount]...)
		}
	}

	return columns
}

// detectResourceType analyzes a sample object to determine what type of resource it represents.
// This helps optimize the column selection and formatting for different resource types.
//
// Args:
//   - sample: Sample object to analyze for type detection
//
// Returns:
//   - string: Detected resource type for optimization purposes
func (f *TableFormatter) detectResourceType(sample map[string]interface{}) string {
	// Check for specific field combinations to identify resource types
	if f.keyExists(sample, "timestamp") && f.keyExists(sample, "reason") && f.keyExists(sample, "resource_type") {
		return "event"
	}
	if f.keyExists(sample, "health") && f.keyExists(sample, "state") {
		return "service"
	}
	if f.keyExists(sample, "workflow_name") && f.keyExists(sample, "started_at") {
		return "execution"
	}
<<<<<<< HEAD
	// Enhanced check for mcpServers - look for MCP server specific fields
	if f.keyExists(sample, "autoStart") || f.keyExists(sample, "command") || f.keyExists(sample, "args") ||
		(f.keyExists(sample, "type") && (f.keyExists(sample, "url") || f.keyExists(sample, "env"))) {
		return "mcpServers"
=======
	if f.keyExists(sample, "available") && f.keyExists(sample, "serviceType") {
		return "serviceClass"
>>>>>>> 1eb51a10
	}
	if f.keyExists(sample, "serverType") {
		return "mcpServer"
	}
<<<<<<< HEAD
	// Check for workflow-related fields
	if f.keyExists(sample, "steps") || f.keyExists(sample, "workflow") ||
		(f.keyExists(sample, "name") && f.keyExists(sample, "available") && f.keyExists(sample, "description")) {
		return "workflows"
=======
	if f.keyExists(sample, "steps") && f.keyExists(sample, "description") {
		return "workflow"
>>>>>>> 1eb51a10
	}

	return "generic"
}

// formatKeyValueTable formats an object as key-value pairs.
// This is used for single objects or complex data that doesn't fit well
// in array-based tables. It provides a clean property-value layout.
//
// Args:
//   - data: Object data to format as key-value pairs
//
// Returns:
//   - error: Formatting error, if any
func (f *TableFormatter) formatKeyValueTable(data map[string]interface{}) error {
	// Check if this is workflow data and handle it specially
	if f.isWorkflowData(data) {
		return f.formatWorkflowDetails(data)
	}

	t := table.NewWriter()
	t.SetOutputMirror(os.Stdout)
	t.SetStyle(table.StyleRounded)
	t.AppendHeader(table.Row{
		text.Colors{text.FgHiBlue, text.Bold}.Sprint("PROPERTY"),
		text.Colors{text.FgHiBlue, text.Bold}.Sprint("VALUE"),
	})

	// Sort keys for consistent output
	var keys []string
	for key := range data {
		keys = append(keys, key)
	}
	sort.Strings(keys)

	for _, key := range keys {
		value := f.builder.FormatCellValue(key, data[key])
		t.AppendRow(table.Row{
			text.Colors{text.FgHiYellow, text.Bold}.Sprint(key),
			value,
		})
	}

	t.Render()
	return nil
}

// isWorkflowData checks if the data represents a workflow.
// It analyzes the object structure to identify workflow-specific patterns
// and fields, enabling specialized formatting for workflow data.
//
// Args:
//   - data: Object data to check for workflow characteristics
//
// Returns:
//   - bool: true if the data appears to be workflow-related
func (f *TableFormatter) isWorkflowData(data map[string]interface{}) bool {
	// Check for workflow execution result first
	if f.isWorkflowExecutionResult(data) {
		return true
	}

	// Check for workflow-specific fields
	if _, hasWorkflow := data["workflow"]; hasWorkflow {
		return true
	}

	// Check if it has workflow-like structure (name, steps, etc.)
	hasName := f.keyExists(data, "name")
	hasSteps := f.keyExists(data, "steps")
	hasInputSchema := f.keyExists(data, "inputschema") || f.keyExists(data, "InputSchema")

	return hasName && (hasSteps || hasInputSchema)
}

// isWorkflowExecutionResult checks if the data represents a workflow execution result
func (f *TableFormatter) isWorkflowExecutionResult(data map[string]interface{}) bool {
	// Check for execution-specific fields
	hasExecutionID := f.keyExists(data, "execution_id")
	hasStatus := f.keyExists(data, "status")
	hasResults := f.keyExists(data, "results")
	hasInput := f.keyExists(data, "input")

	return hasExecutionID && hasStatus && (hasResults || hasInput)
}

// formatWorkflowDetails provides a clean, readable format for workflow data.
// It creates a specialized layout for workflows, showing basic information,
// input args, and workflow steps in an organized and readable format.
//
// Args:
//   - data: Workflow data to format
//
// Returns:
//   - error: Formatting error, if any
func (f *TableFormatter) formatWorkflowDetails(data map[string]interface{}) error {
	// Check if this is a workflow execution result
	if f.isWorkflowExecutionResult(data) {
		return f.formatWorkflowExecutionResult(data)
	}

	// Extract workflow data from the "workflow" field if it exists
	var workflowData map[string]interface{}
	if workflow, exists := data["workflow"]; exists {
		if workflowMap, ok := workflow.(map[string]interface{}); ok {
			workflowData = workflowMap
		}
	} else {
		workflowData = data
	}

	// Create main info table
	t := table.NewWriter()
	t.SetOutputMirror(os.Stdout)
	t.SetStyle(table.StyleRounded)
	t.AppendHeader(table.Row{
		text.Colors{text.FgHiBlue, text.Bold}.Sprint("PROPERTY"),
		text.Colors{text.FgHiBlue, text.Bold}.Sprint("VALUE"),
	})

	// Display basic workflow information
	basicFields := []string{"Name", "name", "Description", "description", "Version", "version"}
	for _, field := range basicFields {
		if value, exists := workflowData[field]; exists && value != nil {
			t.AppendRow(table.Row{
				text.Colors{text.FgHiYellow, text.Bold}.Sprint(strings.ToLower(field)),
				text.Bold.Sprint(fmt.Sprintf("%v", value)),
			})
		}
	}

	t.Render()

	// Display Input Args if they exist
	f.displayWorkflowInputs(workflowData)

	// Display Steps if they exist
	f.displayWorkflowSteps(workflowData)

	return nil
}

// formatWorkflowExecutionResult formats workflow execution results in a user-friendly way
func (f *TableFormatter) formatWorkflowExecutionResult(data map[string]interface{}) error {
	// Main execution info
	fmt.Printf("%s %s\n",
		text.Colors{text.FgHiGreen, text.Bold}.Sprint("✅"),
		text.FgHiGreen.Sprint("Workflow Execution Completed"))
	fmt.Println()

	// Create execution summary table
	t := table.NewWriter()
	t.SetOutputMirror(os.Stdout)
	t.SetStyle(table.StyleRounded)
	t.AppendHeader(table.Row{
		text.Colors{text.FgHiBlue, text.Bold}.Sprint("PROPERTY"),
		text.Colors{text.FgHiBlue, text.Bold}.Sprint("VALUE"),
	})

	// Add execution details
	if executionID, exists := data["execution_id"]; exists {
		t.AppendRow(table.Row{
			text.Colors{text.FgHiYellow, text.Bold}.Sprint("execution_id"),
			text.Bold.Sprint(fmt.Sprintf("%v", executionID)),
		})
	}

	if workflow, exists := data["workflow"]; exists {
		t.AppendRow(table.Row{
			text.Colors{text.FgHiYellow, text.Bold}.Sprint("workflow"),
			text.Bold.Sprint(fmt.Sprintf("%v", workflow)),
		})
	}

	if status, exists := data["status"]; exists {
		statusStr := fmt.Sprintf("%v", status)
		var statusDisplay string
		switch strings.ToLower(statusStr) {
		case "completed":
			statusDisplay = text.Colors{text.FgHiGreen, text.Bold}.Sprint("✅ " + statusStr)
		case "failed":
			statusDisplay = text.Colors{text.FgHiRed, text.Bold}.Sprint("❌ " + statusStr)
		case "running":
			statusDisplay = text.Colors{text.FgHiYellow, text.Bold}.Sprint("⏳ " + statusStr)
		default:
			statusDisplay = text.Bold.Sprint(statusStr)
		}
		t.AppendRow(table.Row{
			text.Colors{text.FgHiYellow, text.Bold}.Sprint("status"),
			statusDisplay,
		})
	}

	t.Render()

	// Show input parameters if they exist
	if input, exists := data["input"]; exists {
		if inputMap, ok := input.(map[string]interface{}); ok && len(inputMap) > 0 {
			fmt.Printf("\n%s\n", text.Colors{text.FgHiBlue, text.Bold}.Sprint("📝 Input Parameters:"))

			inputTable := table.NewWriter()
			inputTable.SetOutputMirror(os.Stdout)
			inputTable.SetStyle(table.StyleRounded)
			inputTable.AppendHeader(table.Row{
				text.Colors{text.FgHiBlue, text.Bold}.Sprint("PARAMETER"),
				text.Colors{text.FgHiBlue, text.Bold}.Sprint("VALUE"),
			})

			// Sort parameters for consistent display
			var paramNames []string
			for paramName := range inputMap {
				paramNames = append(paramNames, paramName)
			}
			sort.Strings(paramNames)

			for _, paramName := range paramNames {
				value := inputMap[paramName]
				inputTable.AppendRow(table.Row{
					text.Colors{text.FgHiYellow, text.Bold}.Sprint(paramName),
					text.Bold.Sprint(fmt.Sprintf("%v", value)),
				})
			}

			inputTable.Render()
		}
	}

	// Show step results if they exist
	if results, exists := data["results"]; exists {
		if resultsMap, ok := results.(map[string]interface{}); ok && len(resultsMap) > 0 {
			fmt.Printf("\n%s\n", text.Colors{text.FgHiBlue, text.Bold}.Sprint("🔄 Step Results:"))

			stepTable := table.NewWriter()
			stepTable.SetOutputMirror(os.Stdout)
			stepTable.SetStyle(table.StyleRounded)
			stepTable.AppendHeader(table.Row{
				text.Colors{text.FgHiBlue, text.Bold}.Sprint("STEP"),
				text.Colors{text.FgHiBlue, text.Bold}.Sprint("STATUS"),
				text.Colors{text.FgHiBlue, text.Bold}.Sprint("DETAILS"),
			})

			// Sort step names for consistent display
			var stepNames []string
			for stepName := range resultsMap {
				stepNames = append(stepNames, stepName)
			}
			sort.Strings(stepNames)

			for _, stepName := range stepNames {
				stepResult := resultsMap[stepName]
				if stepMap, ok := stepResult.(map[string]interface{}); ok {
					status := "unknown"
					details := "-"

					if stepStatus, exists := stepMap["status"]; exists {
						status = fmt.Sprintf("%v", stepStatus)
					}

					// Try to extract meaningful details from the result
					if result, exists := stepMap["result"]; exists {
						if resultMap, ok := result.(map[string]interface{}); ok {
							if name, exists := resultMap["name"]; exists {
								details = fmt.Sprintf("Created: %v", name)
							} else if len(resultMap) > 0 {
								details = fmt.Sprintf("%d properties", len(resultMap))
							}
						} else {
							details = fmt.Sprintf("%v", result)
							if len(details) > 50 {
								details = details[:47] + "..."
							}
						}
					}

					// Format status with color
					var statusDisplay string
					switch strings.ToLower(status) {
					case "completed":
						statusDisplay = text.Colors{text.FgHiGreen, text.Bold}.Sprint("✅ " + status)
					case "failed":
						statusDisplay = text.Colors{text.FgHiRed, text.Bold}.Sprint("❌ " + status)
					case "skipped":
						statusDisplay = text.Colors{text.FgHiYellow, text.Bold}.Sprint("⏭️ " + status)
					default:
						statusDisplay = text.Bold.Sprint(status)
					}

					stepTable.AppendRow(table.Row{
						text.Bold.Sprint(stepName),
						statusDisplay,
						text.Colors{text.FgHiCyan, text.Bold}.Sprint(details),
					})
				}
			}

			stepTable.Render()
		}
	}

	return nil
}

// displayWorkflowInputs shows the input args in a readable format.
// It extracts input schema information and displays arg details
// including types, descriptions, and requirement status in a structured table.
//
// Args:
//   - workflowData: Workflow data containing input schema information
func (f *TableFormatter) displayWorkflowInputs(workflowData map[string]interface{}) {
	// First try to get args in the muster workflow format
	var argsData map[string]interface{}
	if args, exists := workflowData["args"]; exists && args != nil {
		if argsMap, ok := args.(map[string]interface{}); ok {
			argsData = argsMap
		}
	}

	// Fallback to legacy input schema formats if args not found
	if argsData == nil {
		inputSchemaFields := []string{"InputSchema", "inputSchema", "inputs"}
		var inputSchema map[string]interface{}
		for _, field := range inputSchemaFields {
			if schema, exists := workflowData[field]; exists && schema != nil {
				if schemaMap, ok := schema.(map[string]interface{}); ok {
					inputSchema = schemaMap
					break
				}
			}
		}

		if inputSchema == nil {
			return
		}

		// Look for properties in the schema (legacy format)
		if properties, exists := inputSchema["properties"]; exists {
			if propsMap, ok := properties.(map[string]interface{}); ok {
				argsData = propsMap
			}
		}
	}

	if argsData == nil || len(argsData) == 0 {
		return
	}

	fmt.Printf("\n%s\n", text.Colors{text.FgHiBlue, text.Bold}.Sprint("📝 Input Args:"))

	t := table.NewWriter()
	t.SetOutputMirror(os.Stdout)
	t.SetStyle(table.StyleRounded)
	t.AppendHeader(table.Row{
		text.Colors{text.FgHiBlue, text.Bold}.Sprint("ARGUMENT"),
		text.Colors{text.FgHiBlue, text.Bold}.Sprint("TYPE"),
		text.Colors{text.FgHiBlue, text.Bold}.Sprint("DESCRIPTION"),
		text.Colors{text.FgHiBlue, text.Bold}.Sprint("REQUIRED"),
	})

	// Sort arg names
	var paramNames []string
	for paramName := range argsData {
		paramNames = append(paramNames, paramName)
	}
	sort.Strings(paramNames)

	for _, paramName := range paramNames {
		paramDef, ok := argsData[paramName].(map[string]interface{})
		if !ok {
			continue
		}

		// Handle muster workflow ArgDefinition format
		paramType := "string"
		if typ, exists := paramDef["type"]; exists {
			paramType = fmt.Sprintf("%v", typ)
		}

		description := "-"
		if desc, exists := paramDef["description"]; exists && desc != nil {
			description = fmt.Sprintf("%v", desc)
			if len(description) > 40 {
				description = description[:37] + "..."
			}
		}

		isRequired := "No"
		if req, exists := paramDef["required"]; exists {
			if reqBool, ok := req.(bool); ok && reqBool {
				isRequired = text.Colors{text.FgHiYellow, text.Bold}.Sprint("Yes")
			}
		}

		// Show default value if available
		defaultValue := ""
		if def, exists := paramDef["default"]; exists && def != nil {
			defaultValue = fmt.Sprintf(" (default: %v)", def)
		}

		t.AppendRow(table.Row{
			text.Bold.Sprint(paramName),
			text.Colors{text.FgHiCyan, text.Bold}.Sprint(paramType),
			description + defaultValue,
			isRequired,
		})
	}

	t.Render()
}

// displayWorkflowSteps shows the workflow steps in a readable format.
// It extracts workflow steps and displays them in a sequential table
// showing step numbers, tools used, and descriptions for easy understanding.
//
// Args:
//   - workflowData: Workflow data containing steps information
func (f *TableFormatter) displayWorkflowSteps(workflowData map[string]interface{}) {
	stepsFields := []string{"Steps", "steps", "actions"}

	var steps []interface{}
	for _, field := range stepsFields {
		if stepsData, exists := workflowData[field]; exists && stepsData != nil {
			if stepsArray, ok := stepsData.([]interface{}); ok {
				steps = stepsArray
				break
			}
		}
	}

	if len(steps) == 0 {
		return
	}

	fmt.Printf("\n%s\n", text.Colors{text.FgHiBlue, text.Bold}.Sprint("🔄 Workflow Steps:"))

	t := table.NewWriter()
	t.SetOutputMirror(os.Stdout)
	t.SetStyle(table.StyleRounded)
	t.AppendHeader(table.Row{
		text.Colors{text.FgHiBlue, text.Bold}.Sprint("STEP"),
		text.Colors{text.FgHiBlue, text.Bold}.Sprint("TOOL"),
		text.Colors{text.FgHiBlue, text.Bold}.Sprint("DESCRIPTION"),
	})

	for i, step := range steps {
		if stepMap, ok := step.(map[string]interface{}); ok {
			stepNum := fmt.Sprintf("%d", i+1)

			tool := "-"
			// Check for common tool field names
			toolFields := []string{"Tool", "tool", "action", "Action", "command", "Command"}
			for _, field := range toolFields {
				if toolName, exists := stepMap[field]; exists && toolName != nil {
					tool = fmt.Sprintf("%v", toolName)
					tool = f.builder.SimplifyToolName(tool)
					break
				}
			}

			description := "-"
			// Check for common description field names
			descFields := []string{"Description", "description", "name", "Name", "title", "Title"}
			for _, field := range descFields {
				if desc, exists := stepMap[field]; exists && desc != nil {
					description = fmt.Sprintf("%v", desc)
					break
				}
			}
			// If no description found, try ID fields as fallback
			if description == "-" {
				idFields := []string{"ID", "id", "step_id", "stepId"}
				for _, field := range idFields {
					if id, exists := stepMap[field]; exists && id != nil {
						description = fmt.Sprintf("Execute %v", id)
						break
					}
				}
			}

			if len(description) > 50 {
				description = description[:47] + "..."
			}

			t.AppendRow(table.Row{
				text.Colors{text.FgHiYellow, text.Bold}.Sprint(stepNum),
				text.Colors{text.FgHiCyan, text.Bold}.Sprint(tool),
				description,
			})
		}
	}

	t.Render()
}

// formatSimpleList formats an array of simple values.
// This handles arrays that contain primitive values rather than objects,
// displaying each value on a separate line.
//
// Args:
//   - data: Array of simple values to display
//
// Returns:
//   - error: Formatting error, if any
func (f *TableFormatter) formatSimpleList(data []interface{}) error {
	for _, item := range data {
		fmt.Println(item)
	}
	return nil
}

// Helper methods

// keyExists checks if a key exists in a map.
// This is a utility function used throughout the formatter for safe key access.
//
// Args:
//   - data: Map to check for key existence
//   - key: Key name to look for
//
// Returns:
//   - bool: true if the key exists in the map
func (f *TableFormatter) keyExists(data map[string]interface{}, key string) bool {
	_, exists := data[key]
	return exists
}

// getRemainingKeys returns keys that haven't been used yet.
// This helps in column optimization by identifying available but unused columns.
//
// Args:
//   - allKeys: Complete list of available keys
//   - usedKeys: Keys that have already been selected
//
// Returns:
//   - []string: List of remaining unused keys
func (f *TableFormatter) getRemainingKeys(allKeys, usedKeys []string) []string {
	usedSet := make(map[string]bool)
	for _, key := range usedKeys {
		usedSet[key] = true
	}

	var remaining []string
	for _, key := range allKeys {
		if !usedSet[key] {
			remaining = append(remaining, key)
		}
	}
	return remaining
}

// containsString checks if a string slice contains a specific item.
// This is a utility function for string slice operations.
//
// Args:
//   - slice: String slice to search in
//   - item: Item to look for
//
// Returns:
//   - bool: true if the item is found in the slice
func (f *TableFormatter) containsString(slice []string, item string) bool {
	for _, i := range slice {
		if i == item {
			return true
		}
	}
	return false
}

// min returns the smaller of two integers.
// This is a utility function for integer comparisons.
//
// Args:
//   - a, b: Integers to compare
//
// Returns:
//   - int: The smaller of the two values
func (f *TableFormatter) min(a, b int) int {
	if a < b {
		return a
	}
	return b
}<|MERGE_RESOLUTION|>--- conflicted
+++ resolved
@@ -235,20 +235,16 @@
 	}
 
 	// For complex resource types, limit columns to prevent wrapping
-<<<<<<< HEAD
 	var maxColumns int
 	switch resourceType {
 	case "serviceClasses":
 		maxColumns = 5 // More conservative for wider data
 	case "mcpServers":
 		maxColumns = 4 // Exactly the columns we want: name, type, description, autoStart
+	case "event":
+		maxColumns = 6 // Allow more columns for events
 	default:
 		maxColumns = 6
-=======
-	maxColumns := 6
-	if resourceType == "serviceClasses" || resourceType == "mcpServers" || resourceType == "event" {
-		maxColumns = 6 // Allow more columns for events
->>>>>>> 1eb51a10
 	}
 
 	// Add remaining columns alphabetically if we have space
@@ -303,28 +299,21 @@
 	if f.keyExists(sample, "workflow_name") && f.keyExists(sample, "started_at") {
 		return "execution"
 	}
-<<<<<<< HEAD
 	// Enhanced check for mcpServers - look for MCP server specific fields
 	if f.keyExists(sample, "autoStart") || f.keyExists(sample, "command") || f.keyExists(sample, "args") ||
 		(f.keyExists(sample, "type") && (f.keyExists(sample, "url") || f.keyExists(sample, "env"))) {
 		return "mcpServers"
-=======
+	}
 	if f.keyExists(sample, "available") && f.keyExists(sample, "serviceType") {
 		return "serviceClass"
->>>>>>> 1eb51a10
 	}
 	if f.keyExists(sample, "serverType") {
 		return "mcpServer"
 	}
-<<<<<<< HEAD
 	// Check for workflow-related fields
 	if f.keyExists(sample, "steps") || f.keyExists(sample, "workflow") ||
 		(f.keyExists(sample, "name") && f.keyExists(sample, "available") && f.keyExists(sample, "description")) {
 		return "workflows"
-=======
-	if f.keyExists(sample, "steps") && f.keyExists(sample, "description") {
-		return "workflow"
->>>>>>> 1eb51a10
 	}
 
 	return "generic"
